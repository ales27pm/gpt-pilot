# 🧑‍✈️ GPT PILOT

<a href="https://trendshift.io/repositories/466" target="_blank"><img src="https://trendshift.io/api/badge/repositories/466" alt="Pythagora-io%2Fgpt-pilot | Trendshift" style="width: 250px; height: 55px;" width="250" height="55"/></a>

### GPT Pilot helps developers build apps 20x faster

You specify what kind of app you want to build. Then, GPT Pilot asks clarifying questions, creates the product and technical requirements, sets up the environment, and **starts coding the app step by step, like in real life, while you oversee the development process**. It asks you to review each task it finishes or to help when it gets stuck. This way, GPT Pilot acts as a coder while you are a lead dev who reviews code and helps when needed.

---

<!-- TOC -->
* [🔌 Requirements](#-requirements)
* [🚦How to start using gpt-pilot?](#how-to-start-using-gpt-pilot)
    * [🐳 How to start gpt-pilot in docker?](#-how-to-start-gpt-pilot-in-docker)
* [🧑‍💻️ CLI arguments](#%EF%B8%8F-cli-arguments)
* [🔎 Examples](#-examples)
    * [Real-time chat app](#-real-time-chat-app)
    * [Markdown editor](#-markdown-editor)
    * [Timer app](#-timer-app)
* [🏛 Main pillars of GPT Pilot](#-main-pillars-of-gpt-pilot)
* [🏗 How GPT Pilot works?](#-how-gpt-pilot-works)
* [🕴How's GPT Pilot different from _Smol developer_ and _GPT engineer_?](#hows-gpt-pilot-different-from-smol-developer-and-gpt-engineer)
* [🍻 Contributing](#-contributing)
* [🔗 Connect with us](#-connect-with-us)
* [🌟 Star history](#-star-history)
<!-- TOC -->

---

GPT Pilot aims to research how much GPT-4 can be utilized to generate fully working, production-ready apps while the developer oversees the implementation.

**The main idea is that AI can write most of the code for an app (maybe 95%), but for the rest, 5%, a developer is and will be needed until we get full AGI**.

I've broken down the idea behind GPT Pilot and how it works in the following blog posts:

**[[Part 1/3] High-level concepts + GPT Pilot workflow until the coding part](https://blog.pythagora.ai/2023/08/23/430/)**

**_[[Part 2/3] GPT Pilot coding workflow](https://blog.pythagora.ai/2023/09/04/gpt-pilot-coding-workflow-part-2-3/)_**

**_[Part 3/3] Other important concepts and future plans (COMING UP)_**

---


<div align="center">

### **[👉 Examples of apps written by GPT Pilot 👈](#-examples)**

</div>

<br>

https://github.com/Pythagora-io/gpt-pilot/assets/10895136/0495631b-511e-451b-93d5-8a42acf22d3d

# 🔌 Requirements

<<<<<<< HEAD
- **Python 3.9-3.11** (3.12 is currently not working due to a [dependency issue](https://github.com/psycopg/psycopg2/issues/1628))
=======
- **Python 3.9-3.12**
>>>>>>> 45f589d4
- **PostgreSQL** (optional, projects default is SQLite)
   - DB is needed for multiple reasons like continuing app development. If you have to stop at any point or the app crashes, go back to a specific step so that you can change some later steps in development, and easier debugging, in future we will add functionality to update project (change some things in existing project or add new features to the project and so on..)


# 🚦How to start using gpt-pilot?
After you have Python and (optionally) PostgreSQL installed, follow these steps:
1. `git clone https://github.com/Pythagora-io/gpt-pilot.git` (clone the repo)
2. `cd gpt-pilot`
3. `python -m venv pilot-env` (create a virtual environment)
4. `source pilot-env/bin/activate` (or on Windows `pilot-env\Scripts\activate`) (activate the virtual environment)
5. `pip install -r requirements.txt` (install the dependencies)
6. `cd pilot`
7. `mv .env.example .env` (create the .env file)
8. Add your environment to the `.env` file:
   - LLM Provider (OpenAI/Azure/Openrouter)
   - Your API key
   - database settings: SQLite/PostgreSQL (to change from SQLite to PostgreSQL, just set `DATABASE_TYPE=postgres`)
   - optionally set IGNORE_FOLDERS for the folders which shouldn't be tracked by GPT Pilot in workspace, useful to ignore folders created by compilers (i.e. `IGNORE_FOLDERS=folder1,folder2,folder3`)
9. `python db_init.py` (initialize the database)
10. `python main.py` (start GPT Pilot)

After, this, you can just follow the instructions in the terminal.

All generated code will be stored in the folder `workspace` inside the folder named after the app name you enter upon starting the pilot.


## 🐳 How to start gpt-pilot in docker?
1. `git clone https://github.com/Pythagora-io/gpt-pilot.git` (clone the repo)
2. Update the `docker-compose.yml` environment variables, which can be done via `docker compose config` . if you use local model, please go to [https://localai.io/basics/getting_started/](https://localai.io/basics/getting_started/) start. 
3. By default, GPT Pilot will read & write to `~/gpt-pilot-workspace` on your machine, you can also edit this in `docker-compose.yml`
4. run `docker compose build`. this will build a gpt-pilot container for you.
5. run `docker compose up`.
6. access the web terminal on `port 7681`
7. `python db_init.py` (initialize the database)
8. `python main.py` (start GPT Pilot)

This will start two containers, one being a new image built by the `Dockerfile` and a Postgres database. The new image also has [ttyd](https://github.com/tsl0922/ttyd) installed so that you can easily interact with gpt-pilot. Node is also installed on the image and port 3000 is exposed.


# 🧑‍💻️ CLI arguments

## `app_type` and `name`
If not provided, the ProductOwner will ask for these values:

`app_type` is used as a hint to the LLM as to what kind of architecture, language options and conventions would apply. If not provided, `prompts.prompts.ask_for_app_type()` will ask for it.

See `const.common.APP_TYPES`: 'Web App', 'Script', 'Mobile App', 'Chrome Extension'


## `app_id` and `workspace`
Continue working on an existing app using **`app_id`**
```bash
python main.py app_id=<ID_OF_THE_APP>
```

_or_ **`workspace`** path:

```bash
python main.py workspace=<PATH_TO_PROJECT_WORKSPACE>
```

Each user can have their own workspace path for each App.


## `user_id`, `email`, and `password`
These values will be saved to the User table in the DB.

```bash
python main.py user_id=me_at_work
```

If not specified, `user_id` defaults to the OS username but can be provided explicitly if your OS username differs from your GitHub or work username. This value is used to load the `App` config when the `workspace` arg is provided.

If not specified `email` will be parsed from `~/.gitconfig` if the file exists.

See also [What's the purpose of arguments.password / User.password?](https://github.com/Pythagora-io/gpt-pilot/discussions/55)


## `advanced`
The Architect, by default, favors certain technologies, including: 

- Node.JS
- MongoDB
- PeeWee ORM
- Jest & PyUnit
- Bootstrap
- Vanilla JavaScript
- Socket.io

If you have your own preferences, you can have a deeper conversation with the Architect.

```bash
python main.py advanced=True
```


## `step`
Continue working on an existing app from a specific **`step`** (eg: `user_tasks`)
```bash
python main.py app_id=<ID_OF_THE_APP> step=<STEP_FROM_CONST_COMMON>
```


## `skip_until_dev_step`
Continue working on an existing app from a specific **development step**
```bash
python main.py app_id=<ID_OF_THE_APP> skip_until_dev_step=<DEV_STEP>
```
This is basically the same as `step` but during the development process. If you want to play around with gpt-pilot, this is likely the flag you will often use.
<br>

Erase all development steps previously done and continue working on an existing app from the start of development.

```bash
python main.py app_id=<ID_OF_THE_APP> skip_until_dev_step=0
```

## `theme`
```bash
python main.py theme=light
```

![屏幕截图 2023-10-15 103907](https://github.com/Pythagora-io/gpt-pilot/assets/138990495/c3d08f21-7e3b-4ee4-981f-281d1c97149e)
```bash
python main.py theme=dark
```
- Dark mode.
![屏幕截图 2023-10-15 104120](https://github.com/Pythagora-io/gpt-pilot/assets/138990495/942cd1c9-b774-498e-b72a-677b01be1ac3)


## `delete_unrelated_steps`


## `update_files_before_start`



# 🔎 Examples

Here are a couple of example apps GPT Pilot created by itself:

### 📱 Real-time chat app
- 💬 Prompt: `A simple chat app with real-time communication`
- ▶️ [Video of the app creation process](https://youtu.be/bUj9DbMRYhA)
- 💻️ [GitHub repo](https://github.com/Pythagora-io/gpt-pilot-chat-app-demo)


### 📝 Markdown editor
- 💬 Prompt: `Build a simple markdown editor using HTML, CSS, and JavaScript. Allow users to input markdown text and display the formatted output in real-time.`
- ▶️ [Video of the app creation process](https://youtu.be/uZeA1iX9dgg)
- 💻️ [GitHub repo](https://github.com/Pythagora-io/gpt-pilot-demo-markdown-editor.git)


### ⏱️ Timer app
- 💬 Prompt: `Create a simple timer app using HTML, CSS, and JavaScript that allows users to set a countdown timer and receive an alert when the time is up.`
- ▶️ [Video of the app creation process](https://youtu.be/CMN3W18zfiE)
- 💻️ [GitHub repo](https://github.com/Pythagora-io/gpt-pilot-timer-app-demo)

<br>

# 🏛 Main pillars of GPT Pilot:
1. For AI to create a fully working app, **a developer needs to be involved** in the app creation process. They need to be able to change the code at any moment, and GPT Pilot needs to continue working with those changes (e.g., add an API key or fix an issue if an AI gets stuck). <br><br>
2. **The app needs to be written step by step as a developer would write it** - Let's say you want to create a simple app, know everything you need to code, and have the entire architecture in your head. Even then, you won't code it out entirely, then run it for the first time and debug all the issues simultaneously. Instead, you will implement something simple, like add routes, run it, see how it works, and then move on to the next task. This way, you can debug issues as they arise. The same should be the case when AI codes. It will make mistakes for sure, so in order for it to have an easier time debugging issues and for the developer to understand what is happening, the AI shouldn't just spit out the entire codebase at once. Instead, the app should be developed step by step just like a developer would code it - e.g. setup routes, add database connection, etc. <br><br>
3. **The approach needs to be scalable** so that AI can create a production-ready app:
   1. **Context rewinding** - for solving each development task, the context size of the first message to the LLM has to be relatively the same. For example, the context size of the first LLM message while implementing development task #5 has to be more or less the same as the first message while developing task #50. Because of this, the conversation needs to be rewound to the first message upon each task. [See the diagram here](https://blogpythagora.files.wordpress.com/2023/08/pythagora-product-development-frame-3-1.jpg?w=1714).
   2. **Recursive conversations** are LLM conversations set up to be used “recursively”. For example, if GPT Pilot detects an error, it needs to debug it, but let’s say that another error happens during the debugging process. Then, GPT Pilot needs to stop debugging the first issue, fix the second one, and get back to fixing the first issue. This is a very important concept that, I believe, needs to work to make AI build large and scalable apps by itself. It works by rewinding the context and explaining each error in the recursion separately. Once the deepest level error is fixed, we move up in the recursion and continue fixing that error. We do this until the entire recursion is completed. 
   3. **TDD (Test Driven Development)** - for GPT Pilot to be able to scale the codebase, it will need to be able to create new code without breaking previously written code. There is no better way to do this than working with TDD methodology. For each code that GPT Pilot writes, it needs to write tests that check if the code works as intended so that all previous tests can be run whenever new changes are made.

The idea is that AI won't be able to (at least in the near future) create apps from scratch without the developer being involved. That's why we created an interactive tool that generates code but also requires the developer to check each step so that they can understand what's going on and so that the AI can have a better overview of the entire codebase.

Obviously, it still can't create any production-ready app but the general concept of how this could work is there.

# 🏗 How GPT Pilot works?
Here are the steps GPT Pilot takes to create an app:

![GPT Pilot workflow](https://github.com/Pythagora-io/gpt-pilot/assets/10895136/d89ba1d4-1208-4b7f-b3d4-76e3ccea584e)

1. You enter the app name and the description.
2. **Product Owner agent** asks a couple of questions to understand the requirements better.
3. **Product Owner agent** writes user stories and asks you if they are all correct (this helps it create code later on).
4. **Architect agent** writes up technologies that will be used for the app.
5. **DevOps agent** checks if all technologies are installed on the machine and installs them if not.
6. **Tech Lead agent** writes up development tasks that the Developer must implement. This is an important part because, for each step, the Tech Lead needs to specify how the user (real-world developer) can review if the task is done (e.g. open localhost:3000 and do something).
7. **Developer agent** takes each task and writes up what needs to be done to implement it. The description is in human-readable form.
8. Finally, **Code Monkey agent** takes the Developer's description and the existing file and implements the changes. We realized this works much better than giving it to the Developer right away to implement changes.

For more details on the roles of agents employed by GPT Pilot, please take a look at [AGENTS.md](https://github.com/Pythagora-io/gpt-pilot/blob/main/pilot/helpers/agents/AGENTS.md)

![GPT Pilot Coding Workflow](https://github.com/Pythagora-io/gpt-pilot/assets/10895136/53ea246c-cefe-401c-8ba0-8e4dd49c987b)


<br>

# 🕴How's GPT Pilot different from _Smol developer_ and _GPT engineer_?

- **GPT Pilot works with the developer to create a fully working production-ready app** - I don't think AI can (at least in the near future) create apps without a developer being involved. So, **GPT Pilot codes the app step by step** just like a developer would in real life. This way, it can debug issues as they arise throughout the development process. If it gets stuck, you, the developer in charge, can review the code and fix the issue. Other similar tools give you the entire codebase at once - this way, bugs are much harder to fix for AI and for you as a developer.
  <br><br>
- **Works at scale** - GPT Pilot isn't meant to create simple apps but rather so it can work at any scale. It has mechanisms that filter out the code, so in each LLM conversation, it doesn't need to store the entire codebase in context, but it shows the LLM only the relevant code for the current task it's working on. Once an app is finished, you can continue working on it by writing instructions on what feature you want to add.

# 🍻 Contributing
If you are interested in contributing to GPT Pilot, I would be more than happy to have you on board and also help you get started. Feel free to ping [zvonimir@pythagora.ai](mailto:zvonimir@pythagora.ai), and I'll help you get started.

## 🔬️ Research
Since this is a research project, there are many areas that need to be researched on both practical and theoretical levels. We're happy to hear how the entire GPT Pilot concept can be improved. For example, maybe it would work better if we structured functional requirements differently, or maybe technical requirements need to be specified in a different way.

## 🖥 Development
Other than the research, GPT Pilot needs to be debugged to work in different scenarios. For example, we realized that the quality of the code generated is very sensitive to the size of the development task. When the task is too broad, the code has too many bugs that are hard to fix, but when the development task is too narrow, GPT also seems to struggle in getting the task implemented into the existing code.

# 🔗 Connect with us
🌟 As an open-source tool, it would mean the world to us if you starred the GPT-pilot repo 🌟

💬 Join [the Discord server](https://discord.gg/HaqXugmxr9) to get in touch.


# 🌟 Star History

[![Star History Chart](https://api.star-history.com/svg?repos=Pythagora-io/gpt-pilot&type=Date)](https://star-history.com/#Pythagora-io/gpt-pilot&Date)<|MERGE_RESOLUTION|>--- conflicted
+++ resolved
@@ -54,11 +54,8 @@
 
 # 🔌 Requirements
 
-<<<<<<< HEAD
-- **Python 3.9-3.11** (3.12 is currently not working due to a [dependency issue](https://github.com/psycopg/psycopg2/issues/1628))
-=======
+
 - **Python 3.9-3.12**
->>>>>>> 45f589d4
 - **PostgreSQL** (optional, projects default is SQLite)
    - DB is needed for multiple reasons like continuing app development. If you have to stop at any point or the app crashes, go back to a specific step so that you can change some later steps in development, and easier debugging, in future we will add functionality to update project (change some things in existing project or add new features to the project and so on..)
 
