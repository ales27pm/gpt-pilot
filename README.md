# 🧑‍✈️ GPT PILOT
### GPT Pilot codes the entire app as you oversee the code being written

---

This is a research project to see how can GPT-4 be utilized to generate fully working, production-ready, apps. **The main idea is that AI can write most of the code for an app (maybe 95%) but for the rest 5%, a developer is and will be needed until we get full AGI**.

I've broken down the idea behind GPT Pilot and how it works in the following blog posts:

**[[Part 1/3] High-level concepts + GPT Pilot workflow until the coding part](https://blog.pythagora.ai/2023/08/23/430/)**

**_[Part 2/3] GPT Pilot coding workflow (COMING UP)_**

**_[Part 3/3] Other important concepts and future plans (COMING UP)_**

---

### **[👉 Examples of apps written by GPT Pilot 👈](#-examples)**

<br>

https://github.com/Pythagora-io/gpt-pilot/assets/10895136/0495631b-511e-451b-93d5-8a42acf22d3d

<br>

## Main pillars of GPT Pilot:
1. For AI to create a fully working app, **a developer needs to be involved** in the process of app creation. They need to be able to change the code at any moment and GPT Pilot needs to continue working with those changes (eg. add an API key or fix an issue if an AI gets stuck) <br><br>
2. **The app needs to be written step by step as a developer would write it** - Let's say you want to create a simple app and you know everything you need to code and have the entire architecture in your head. Even then, you won't code it out entirely, then run it for the first time and debug all the issues at once. Rather, you will implement something simple, like add routes, run it, see how it works, and then move on to the next task. This way, you can debug issues as they arise. The same should be in the case when AI codes. It will make mistakes for sure so in order for it to have an easier time debugging issues and for the developer to understand what is happening, the AI shouldn't just spit out the entire codebase at once. Rather, the app should be developed step by step just like a developer would code it - eg. setup routes, add database connection, etc. <br><br>
3. **The approach needs to be scalable** so that AI can create a production ready app
   1. **Context rewinding** - for solving each development task, the context size of the first message to the LLM has to be relatively the same. For example, the context size of the first LLM message while implementing development task #5 has to be more or less the same as the first message while developing task #50. Because of this, the conversation needs to be rewound to the first message upon each task. [See the diagram here](https://blogpythagora.files.wordpress.com/2023/08/pythagora-product-development-frame-3-1.jpg?w=1714).
   2. **Recursive conversations** are LLM conversations that are set up in a way that they can be used “recursively”. For example, if GPT Pilot detects an error, it needs to debug it but let’s say that, during the debugging process, another error happens. Then, GPT Pilot needs to stop debugging the first issue, fix the second one, and then get back to fixing the first issue. This is a very important concept that, I believe, needs to work to make AI build large and scalable apps by itself. It works by rewinding the context and explaining each error in the recursion separately. Once the deepest level error is fixed, we move up in the recursion and continue fixing that error. We do this until the entire recursion is completed. 
   3. **TDD (Test Driven Development)** - for GPT Pilot to be able to scale the codebase, it will need to be able to create new code without breaking previously written code. There is no better way to do this than working with TDD methodology. For each code that GPT Pilot writes, it needs to write tests that check if the code works as intended so that whenever new changes are made, all previous tests can be run.

The idea is that AI won't be able to (at least in the near future) create apps from scratch without the developer being involved. That's why we created an interactive tool that generates code but also requires the developer to check each step so that they can understand what's going on and so that the AI can have a better overview of the entire codebase.

Obviously, it still can't create any production-ready app but the general concept of how this could work is there.

# 🔌 Requirements


- **Python**
- **PostgreSQL**
   - DB is needed for multiple reasons like continuing app development if you had to stop at any point or app crashed, going back to specific step so you can change some later steps in development, easier debugging, for future we will add functionality to update project (change some things in existing project or add new features to the project and so on)...


# 🚦How to start using gpt-pilot?
After you have Python and PostgreSQL installed, follow these steps:
1. `git clone https://github.com/Pythagora-io/gpt-pilot.git` (clone the repo)
2. `cd gpt-pilot`
3. `python -m venv pilot-env` (create a virtual environment)
4. `source pilot-env/bin/activate` (activate the virtual environment)
5. `pip install -r requirements.txt` (install the dependencies)
6. `cd pilot`
7. `mv .env.example .env` (create the .env file)
<<<<<<< HEAD
8. Add your environment (OpenAI/Azure), your API key and the database info to the `.env` file
=======
8. Add your OpenAI API key and the PostgreSQL database info to the `.env` file
>>>>>>> dc0533f6
9. `python db_init.py` (initialize the database)
10. `python main.py` (start GPT Pilot)

After, this, you can just follow the instructions in the terminal.

All generated code will be stored in the folder `workspace` inside the folder named after the app name you enter upon starting the pilot.

**IMPORTANT: To run GPT Pilot, you need to have PostgreSQL set up on your machine**
<br>

# 🧑‍💻️ Other arguments
- continue working on an existing app
```bash
python main.py app_id=<ID_OF_THE_APP>
```

- continue working on an existing app from a specific step
```bash
python main.py app_id=<ID_OF_THE_APP> step=<STEP_FROM_CONST_COMMON>
```

- continue working on an existing app from a specific development step
```bash
python main.py app_id=<ID_OF_THE_APP> skip_until_dev_step=<DEV_STEP>
```
This is basically the same as `step` but during the actual development process. If you want to play around with gpt-pilot, this is likely the flag you will often use
<br>

# 🔎 Examples

Here are a couple of example apps GPT Pilot created by itself:

### Real-time chat app
- 💬 Prompt: `A simple chat app with real time communication`
- ▶️ [Video of the app creation process](https://youtu.be/bUj9DbMRYhA)
- 💻️ [GitHub repo](https://github.com/Pythagora-io/gpt-pilot-chat-app-demo)

<p align="left">
  <img src="https://github.com/Pythagora-io/gpt-pilot/assets/10895136/85bc705c-be88-4ca1-9a3b-033700b97a22" alt="gpt-pilot demo chat app" width="500px"/>
</p>


### Markdown editor
- 💬 Prompt: `Build a simple markdown editor using HTML, CSS, and JavaScript. Allow users to input markdown text and display the formatted output in real-time.`
- ▶️ [Video of the app creation process](https://youtu.be/uZeA1iX9dgg)
- 💻️ [GitHub repo](https://github.com/Pythagora-io/gpt-pilot-demo-markdown-editor.git)

<p align="left">
  <img src="https://github.com/Pythagora-io/gpt-pilot/assets/10895136/dbe1ccc3-b126-4df0-bddb-a524d6a386a8" alt="gpt-pilot demo markdown editor" width="500px"/>
</p>


### Timer app
- 💬 Prompt: `Create a simple timer app using HTML, CSS, and JavaScript that allows users to set a countdown timer and receive an alert when the time is up.`
- ▶️ [Video of the app creation process](https://youtu.be/CMN3W18zfiE)
- 💻️ [GitHub repo](https://github.com/Pythagora-io/gpt-pilot-timer-app-demo)

<p align="left">
  <img src="https://github.com/Pythagora-io/gpt-pilot/assets/10895136/93bed40b-b769-4c8b-b16d-b80fb6fc73e0" alt="gpt-pilot demo markdown editor" width="500px"/>
</p>

# 🏗 How GPT Pilot works?
Here are the steps GPT Pilot takes to create an app:

![GPT Pilot workflow](https://github.com/Pythagora-io/gpt-pilot/assets/10895136/d89ba1d4-1208-4b7f-b3d4-76e3ccea584e)

1. You enter the app name and the description
2. **Product Owner agent** asks a couple of questions to understand the requirements better
3. **Product Owner agent** writes user stories and asks you if they are all correct (this helps it create code later on)
4. **Architect agent** writes up technologies that will be used for the app
5. **DevOps agent** checks if all technologies are installed on the machine and installs them if they are not
6. **Tech Lead agent** writes up development tasks that Developer will need to implement. This is an important part because, for each step, Tech Lead needs to specify how the user (real world developer) can review if the task is done (eg. open localhost:3000 and do something)
7. **Developer agent** takes each task and writes up what needs to be done to implement it. The description is in human readable form.
8. Finally, **Code Monkey agent** takes the Developer's description and the currently implement file and implements the changes into it. We realized this works much better than giving it to Developer right away to implement changes.

![GPT Pilot Coding Workflow](https://github.com/Pythagora-io/gpt-pilot/assets/10895136/54a8ec24-a2ea-43a6-a494-03139d4e43f5)

<br>

# 🕴How's GPT Pilot different from _Smol developer_ and _GPT engineer_?
- **Human developer is involved throughout the process** - I don't think that AI can (at least in the near future) create apps without a developer being involved. Also, I think it's hard for a developer to get into a big codebase and try debugging it. That's why my idea was for AI to develop the app step by step where each step is reviewed by the developer. If you want to change some code yourself, you can just change it and GPT Pilot will continue developing on top of those changes.
  <br><br>
- **Continuous development loops** - The goal behind this project was to see how we can create recursive conversations with GPT so that it can debug any issue and implement any feature. For example, after the app is generated, you can always add more instructions about what you want to implement or debug. I wanted to see if this can be so flexible that, regardless of the app's size, it can just iterate and build bigger and bigger apps
  <br><br>
- **Auto debugging** - when it detects an error, it debugs it by itself. I still haven't implemented writing automated tests which should make this fully autonomous but for now, you can input the error that's happening (eg. within a UI) and GPT Pilot will debug it from there. The plan is to make it write automated tests in Cypress as well so that it can test it by itself and debug without the developer's explanation.

# 🍻 Contributing
If you are interested in contributing to GPT Pilot, I would be more than happy to have you on board but also help you get started. Feel free to ping [zvonimir@pythagora.ai](mailto:zvonimir@pythagora.ai) and I'll help you get started.

## 🔬️ Research
Since this is a research project, there are many areas that need to be researched on both practical and theoretical levels. We're happy to hear how can the entire GPT Pilot concept be improved. For example, maybe it would work better if we structured functional requirements differently or maybe technical requirements need to be specified in a different way.

## 🖥 Development
Other than the research, GPT Pilot needs to be debugged to work in different scenarios. For example, we realized that the quality of the code generated is very sensitive to the size of the development task. When the task is too broad, the code has too many bugs that are hard to fix but when the development task is too narrow, GPT also seems to struggle in getting the task implemented into the existing code.

# 🔗 Connect with us
🌟 As an open source tool, it would mean the world to us if you starred the GPT-pilot repo 🌟

💬 Join [the Discord server](https://discord.gg/FWnRZdCb) to get in touch.
<br><br>
<br><br>

<br><br><|MERGE_RESOLUTION|>--- conflicted
+++ resolved
@@ -52,11 +52,7 @@
 5. `pip install -r requirements.txt` (install the dependencies)
 6. `cd pilot`
 7. `mv .env.example .env` (create the .env file)
-<<<<<<< HEAD
-8. Add your environment (OpenAI/Azure), your API key and the database info to the `.env` file
-=======
-8. Add your OpenAI API key and the PostgreSQL database info to the `.env` file
->>>>>>> dc0533f6
+8. Add your environment (OpenAI/Azure), your API key and the PostgreSQL database info to the `.env` file
 9. `python db_init.py` (initialize the database)
 10. `python main.py` (start GPT Pilot)
 
