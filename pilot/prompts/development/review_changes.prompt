A developer on your team has been working on the task described in previous message. Based on those instructions, the developer has made changes to file `{{ file_name }}`.

Here is the original content of this file:
```
{{ old_content }}
```

Here is the diff of the changes:

{% for hunk in hunks %}## Hunk {{ loop.index }}
```diff
{{ hunk }}
```
{% endfor %}

As you can see, there {% if hunks|length == 1 %}is only one hunk in this diff, and it{% else %}are {{hunks|length}} hunks in this diff, and each{% endif %} starts with the `@@` header line.

<<<<<<< HEAD
Think carefully about the instructions and review the proposed changes. For each hunk of change, decide whether it should be applied or should be ignored (for example if it is a code deletion or change that wasn't asked for). Finally, if the changes miss something that was in the instructions, mention that. Keep in mind you're just reviewing one file, `{{ file_name }}`. You don't need to consider if other files are created, dependent packages installed, etc. Focus only on reviewing the changes in this file based on the instructions in the previous message.
=======
Think carefully about the instructions and review the proposed changes. For each hunk of change, provide a detailed rationale, and decide whether it should be applied or should be ignored (for example if it is a code deletion or change that wasn't asked for). Finally, if the changes miss something that was in the instructions, mention that.
>>>>>>> 667b598a

Note that the developer may add, modify or delete logging (including `gpt_pilot_debugging_log`) or error handling that's not explicitly asked for, but is a part of good development practice. Unless these logging and error handling additions break something, you should not ignore those changes. Base your decision only on functional changes - comments or logging are less important.

Here is an example output if 3 of 4 hunks in the change should be applied and one of them should be ignored, and no other changes are needed:
```
{
    "hunks": [
        {
            "number": 1,
            "reason": "Some explanation why this part of the change is important. The reasoning here should be as detailed as possible as that will help you reach the correct conclusion.",
            "decision": "apply"
        },
        {
            "number": 2,
            "reason": "Another explanation, for the 2nd hunk",
            "decision": "apply"
        },
        {
            "number": 3,
            "reason": "This hunk accidentally deletes important code",
            "decision": "ignore"
        },
        {
            "number": 4,
            "reason": "Explanation why the fourth hunk should be included in the change",
            "decision": "apply"
        },
    ],
    "review_notes": "General review notes, if something is missing from the change you can comment about it here"
}
```

IMPORTANT: The developer that wrote this is sloppy and has probably deleted some parts of the code that should not be deleted. Pay special attention to that in your review!<|MERGE_RESOLUTION|>--- conflicted
+++ resolved
@@ -15,11 +15,7 @@
 
 As you can see, there {% if hunks|length == 1 %}is only one hunk in this diff, and it{% else %}are {{hunks|length}} hunks in this diff, and each{% endif %} starts with the `@@` header line.
 
-<<<<<<< HEAD
-Think carefully about the instructions and review the proposed changes. For each hunk of change, decide whether it should be applied or should be ignored (for example if it is a code deletion or change that wasn't asked for). Finally, if the changes miss something that was in the instructions, mention that. Keep in mind you're just reviewing one file, `{{ file_name }}`. You don't need to consider if other files are created, dependent packages installed, etc. Focus only on reviewing the changes in this file based on the instructions in the previous message.
-=======
-Think carefully about the instructions and review the proposed changes. For each hunk of change, provide a detailed rationale, and decide whether it should be applied or should be ignored (for example if it is a code deletion or change that wasn't asked for). Finally, if the changes miss something that was in the instructions, mention that.
->>>>>>> 667b598a
+Think carefully about the instructions and review the proposed changes. For each hunk of change, provide a detailed rationale, and decide whether it should be applied or should be ignored (for example if it is a code deletion or change that wasn't asked for). Finally, if the changes miss something that was in the instructions, mention that. Keep in mind you're just reviewing one file, `{{ file_name }}`. You don't need to consider if other files are created, dependent packages installed, etc. Focus only on reviewing the changes in this file based on the instructions in the previous message.
 
 Note that the developer may add, modify or delete logging (including `gpt_pilot_debugging_log`) or error handling that's not explicitly asked for, but is a part of good development practice. Unless these logging and error handling additions break something, you should not ignore those changes. Base your decision only on functional changes - comments or logging are less important.
 
