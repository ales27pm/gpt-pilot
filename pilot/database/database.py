from playhouse.shortcuts import model_to_dict
from peewee import *
from fabulous.color import yellow, red
from functools import reduce
import operator
import psycopg2
from const.common import PROMPT_DATA_TO_IGNORE
from logger.logger import logger
from psycopg2.extensions import quote_ident

from utils.utils import hash_data
from database.config import DB_NAME, DB_HOST, DB_PORT, DB_USER, DB_PASSWORD, DATABASE_TYPE
from database.models.components.base_models import database
from database.models.user import User
from database.models.app import App
from database.models.project_description import ProjectDescription
from database.models.user_stories import UserStories
from database.models.user_tasks import UserTasks
from database.models.architecture import Architecture
from database.models.development_planning import DevelopmentPlanning
from database.models.development_steps import DevelopmentSteps
from database.models.environment_setup import EnvironmentSetup
from database.models.development import Development
from database.models.file_snapshot import FileSnapshot
from database.models.command_runs import CommandRuns
from database.models.user_inputs import UserInputs
from database.models.files import File

<<<<<<< HEAD
=======
DB_NAME = os.getenv("DB_NAME")
DB_HOST = os.getenv("DB_HOST")
DB_PORT = os.getenv("DB_PORT")
DB_USER = os.getenv("DB_USER")
DB_PASSWORD = os.getenv("DB_PASSWORD")

def get_created_apps():
    return [model_to_dict(app) for app in App.select()]

def get_created_apps_with_steps():
    apps = get_created_apps()
    for app in apps:
        app['id'] = str(app['id'])
        app['steps'] = get_progress_steps(app['id'])
        app['development_steps'] = get_all_app_development_steps(app['id'])
        # TODO this is a quick way to remove the unnecessary fields from the response
        app['steps'] = {outer_k: {k: v for k, v in inner_d.items() if k in {'created_at', 'completeted_at', 'completed'}} if inner_d is not None else None for outer_k, inner_d in app['steps'].items()}
        app['development_steps'] = [{k: v for k, v in dev_step.items() if k in {'id', 'created_at'}} for dev_step in app['development_steps']]
    return apps

def get_all_app_development_steps(app_id):
    return [model_to_dict(dev_step) for dev_step in DevelopmentSteps.select().where(DevelopmentSteps.app == app_id)]
>>>>>>> 0488358c

def save_user(user_id, email, password):
    try:
        user = User.get(User.id == user_id)
        return user
    except DoesNotExist:
        try:
            existing_user = User.get(User.email == email)
            return existing_user
        except DoesNotExist:
            return User.create(id=user_id, email=email, password=password)


def get_user(user_id=None, email=None):
    if not user_id and not email:
        raise ValueError("Either user_id or email must be provided")

    query = []
    if user_id:
        query.append(User.id == user_id)
    if email:
        query.append(User.email == email)

    try:
        user = User.get(reduce(operator.or_, query))
        return user
    except DoesNotExist:
        raise ValueError("No user found with provided id or email")


def save_app(args):
    try:
        app = App.get(App.id == args['app_id'])
        for key, value in args.items():
            if key != 'app_id' and value is not None:
                setattr(app, key, value)
        app.save()
    except DoesNotExist:
        if args.get('user_id') is not None:
            try:
                user = get_user(user_id=args['user_id'])
            except ValueError:
                user = save_user(args['user_id'], args['email'], args['password'])
                args['user_id'] = user.id
                args['email'] = user.email
        else:
            user = None

        app = App.create(
            id=args['app_id'],
            user=user,
            app_type=args.get('app_type'),
            name=args.get('name')
        )

    return app


def save_progress(app_id, step, data):
    progress_table_map = {
        'project_description': ProjectDescription,
        'user_stories': UserStories,
        'user_tasks': UserTasks,
        'architecture': Architecture,
        'development_planning': DevelopmentPlanning,
        'environment_setup': EnvironmentSetup,
        'development': Development,
    }

    data['step'] = step

    ProgressTable = progress_table_map.get(step)
    if not ProgressTable:
        raise ValueError(f"Invalid step: {step}")

    app = get_app(app_id)

    # Use the get_or_create method, which attempts to retrieve a record
    # or creates a new one if it does not exist.
    progress, created = ProgressTable.get_or_create(app=app, defaults=data)

    # If the record was not created, it already existed and we should update it
    if not created:
        for key, value in data.items():
            setattr(progress, key, value)
        progress.save()

    return progress


def get_app(app_id):
    try:
        app = App.get(App.id == app_id)
        return app
    except DoesNotExist:
        raise ValueError(f"No app with id: {app_id}")


def get_progress_steps(app_id, step=None):
    progress_table_map = {
        'project_description': ProjectDescription,
        'user_stories': UserStories,
        'user_tasks': UserTasks,
        'architecture': Architecture,
        'development_planning': DevelopmentPlanning,
        'environment_setup': EnvironmentSetup,
        'development': Development,
    }

    if step:
        ProgressTable = progress_table_map.get(step)
        if not ProgressTable:
            raise ValueError(f"Invalid step: {step}")

        try:
            progress = ProgressTable.get(ProgressTable.app_id == app_id)
            return model_to_dict(progress)
        except DoesNotExist:
            return None
    else:
        steps = {}
        for step, ProgressTable in progress_table_map.items():
            try:
                progress = ProgressTable.get(ProgressTable.app_id == app_id)
                steps[step] = model_to_dict(progress)
            except DoesNotExist:
                steps[step] = None

        return steps


def get_db_model_from_hash_id(model, app_id, previous_step, high_level_step):
    try:
        db_row = model.get((model.app == app_id) & (model.previous_step == previous_step) & (model.high_level_step == high_level_step))
    except DoesNotExist:
        return None
    return db_row


def hash_and_save_step(Model, app_id, hash_data_args, data_fields, message):
    app = get_app(app_id)
    hash_id = hash_data(hash_data_args)

    data_to_insert = {
        'app': app,
        'hash_id': hash_id
    }

    fields_to_preserve = [getattr(Model, field) for field in list(data_to_insert.keys())]

    for field, value in data_fields.items():
        data_to_insert[field] = value

    try:
        inserted_id = (Model
                       .insert(**data_to_insert)
                       .on_conflict(conflict_target=[Model.app, Model.hash_id],
                                    preserve=fields_to_preserve,
                                    update=data_fields)
                       .execute())

        record = Model.get_by_id(inserted_id)
        logger.debug(yellow(f"{message} with id {record.id}"))
    except IntegrityError:
        print(f"A record with hash_id {hash_id} already exists for {Model.__name__}.")
        return None
    return record


def save_development_step(project, prompt_path, prompt_data, messages, llm_response):
    hash_data_args = {
        'prompt_path': prompt_path,
        'prompt_data': {} if prompt_data is None else {k: v for k, v in prompt_data.items() if
                                                       k not in PROMPT_DATA_TO_IGNORE},
        'llm_req_num': project.llm_req_num
    }

    data_fields = {
        'messages': messages,
        'llm_response': llm_response,
        'previous_step': project.checkpoints['last_development_step'],
        'high_level_step': project.current_step,
    }

    development_step = hash_and_save_step(DevelopmentSteps, project.args['app_id'], hash_data_args, data_fields, "Saved Development Step")
    project.checkpoints['last_development_step'] = development_step


    project.save_files_snapshot(development_step.id)


    return development_step


def get_development_step_from_hash_id(project, prompt_path, prompt_data, llm_req_num):
    data_to_hash = {
        'prompt_path': prompt_path,
        'prompt_data': {} if prompt_data is None else {k: v for k, v in prompt_data.items() if
                                                       k not in PROMPT_DATA_TO_IGNORE},
        'llm_req_num': llm_req_num
    }
    development_step = get_db_model_from_hash_id(DevelopmentSteps, project.args['app_id'],
                                                 project.checkpoints['last_development_step'], project.current_step)
    return development_step


def save_command_run(project, command, cli_response):
    if project.current_step != 'coding':
        return

    hash_data_args = {
        'command': command,
        'command_runs_count': project.command_runs_count,
    }
    data_fields = {
        'command': command,
        'cli_response': cli_response,
        'previous_step': project.checkpoints['last_command_run'],
        'high_level_step': project.current_step,
    }
    command_run = hash_and_save_step(CommandRuns, project.args['app_id'], hash_data_args, data_fields,
                                     "Saved Command Run")
    project.checkpoints['last_command_run'] = command_run
    return command_run


def get_command_run_from_hash_id(project, command):
    data_to_hash = {
        'command': command,
        'command_runs_count': project.command_runs_count
    }
    command_run = get_db_model_from_hash_id(CommandRuns, project.args['app_id'],
                                            project.checkpoints['last_command_run'], project.current_step)
    return command_run


def save_user_input(project, query, user_input):
    if project.current_step != 'coding':
        return

    hash_data_args = {
        'query': query,
        'user_inputs_count': project.user_inputs_count,
    }
    data_fields = {
        'query': query,
        'user_input': user_input,
        'previous_step': project.checkpoints['last_user_input'],
        'high_level_step': project.current_step,
    }
    user_input = hash_and_save_step(UserInputs, project.args['app_id'], hash_data_args, data_fields, "Saved User Input")
    project.checkpoints['last_user_input'] = user_input
    return user_input


def get_user_input_from_hash_id(project, query):
    data_to_hash = {
        'query': query,
        'user_inputs_count': project.user_inputs_count
    }
    user_input = get_db_model_from_hash_id(UserInputs, project.args['app_id'], project.checkpoints['last_user_input'], project.current_step)
    return user_input


def delete_all_subsequent_steps(project):
    delete_subsequent_steps(DevelopmentSteps, project.checkpoints['last_development_step'])
    delete_subsequent_steps(CommandRuns, project.checkpoints['last_command_run'])
    delete_subsequent_steps(UserInputs, project.checkpoints['last_user_input'])


def delete_subsequent_steps(model, step):
    if step is None:
        return
    logger.info(red(f"Deleting subsequent {model.__name__} steps after {step.id}"))
    subsequent_steps = model.select().where(model.previous_step == step.id)
    for subsequent_step in subsequent_steps:
        if subsequent_step:
            delete_subsequent_steps(model, subsequent_step)
            subsequent_step.delete_instance()


def get_all_connected_steps(step, previous_step_field_name):
    """Recursively get all steps connected to the given step."""
    connected_steps = [step]
    prev_step = getattr(step, previous_step_field_name)
    while prev_step is not None:
        connected_steps.append(prev_step)
        prev_step = getattr(prev_step, previous_step_field_name)
    return connected_steps


def delete_all_app_development_data(app):
    models = [DevelopmentSteps, CommandRuns, UserInputs, File, FileSnapshot]
    for model in models:
        model.delete().where(model.app == app).execute()


def delete_unconnected_steps_from(step, previous_step_field_name):
    if step is None:
        return
    connected_steps = get_all_connected_steps(step, previous_step_field_name)
    connected_step_ids = [s.id for s in connected_steps]

    unconnected_steps = DevelopmentSteps.select().where(
        (DevelopmentSteps.app == step.app) &
        (DevelopmentSteps.id.not_in(connected_step_ids))
    ).order_by(DevelopmentSteps.id.desc())

    for unconnected_step in unconnected_steps:
        print(red(f"Deleting unconnected {step.__class__.__name__} step {unconnected_step.id}"))
        unconnected_step.delete_instance()


def save_file_description(project, path, name, description):
    (File.insert(app=project.app, path=path, name=name, description=description)
     .on_conflict(
        conflict_target=[File.app, File.name, File.path],
        preserve=[],
        update={'description': description})
     .execute())


def create_tables():
    with database:
        database.create_tables([
            User,
            App,
            ProjectDescription,
            UserStories,
            UserTasks,
            Architecture,
            DevelopmentPlanning,
            DevelopmentSteps,
            EnvironmentSetup,
            Development,
            FileSnapshot,
            CommandRuns,
            UserInputs,
            File,
        ])


def drop_tables():
    with database.atomic():
        for table in [
            User,
            App,
            ProjectDescription,
            UserStories,
            UserTasks,
            Architecture,
            DevelopmentPlanning,
            DevelopmentSteps,
            EnvironmentSetup,
            Development,
            FileSnapshot,
            CommandRuns,
            UserInputs,
            File,
        ]:
            if DATABASE_TYPE == "postgresql":
                sql = f'DROP TABLE IF EXISTS "{table._meta.table_name}" CASCADE'
            elif DATABASE_TYPE == "sqlite":
                sql = f'DROP TABLE IF EXISTS "{table._meta.table_name}"'
            else:
                raise ValueError(f"Unsupported DATABASE_TYPE: {DATABASE_TYPE}")

            database.execute_sql(sql)


def database_exists():
    try:
        database.connect()
        database.close()
        return True
    except Exception:
        return False


def create_database():
    if DATABASE_TYPE == "postgres":
        # Connect to the default 'postgres' database to create a new database
        conn = psycopg2.connect(
            dbname='postgres',
            user=DB_USER,
            password=DB_PASSWORD,
            host=DB_HOST,
            port=DB_PORT
        )
        conn.autocommit = True
        cursor = conn.cursor()

        # Safely quote the database name
        safe_db_name = quote_ident(DB_NAME, conn)

        # Use the safely quoted database name in the SQL query
        cursor.execute(f"CREATE DATABASE {safe_db_name}")

        cursor.close()
        conn.close()
    else:
        pass


def tables_exist():
    tables = [User, App, ProjectDescription, UserStories, UserTasks, Architecture, DevelopmentPlanning,
              DevelopmentSteps, EnvironmentSetup, Development, FileSnapshot, CommandRuns, UserInputs, File]

    if DATABASE_TYPE == "postgres":
        for table in tables:
            try:
                database.get_tables().index(table._meta.table_name)
            except ValueError:
                return False
    else:
        pass
    return True


if __name__ == "__main__":
    drop_tables()
    create_tables()<|MERGE_RESOLUTION|>--- conflicted
+++ resolved
@@ -26,8 +26,6 @@
 from database.models.user_inputs import UserInputs
 from database.models.files import File
 
-<<<<<<< HEAD
-=======
 DB_NAME = os.getenv("DB_NAME")
 DB_HOST = os.getenv("DB_HOST")
 DB_PORT = os.getenv("DB_PORT")
@@ -50,7 +48,6 @@
 
 def get_all_app_development_steps(app_id):
     return [model_to_dict(dev_step) for dev_step in DevelopmentSteps.select().where(DevelopmentSteps.app == app_id)]
->>>>>>> 0488358c
 
 def save_user(user_id, email, password):
     try:
