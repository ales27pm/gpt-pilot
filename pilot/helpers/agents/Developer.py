import platform
import uuid

from const.messages import WHEN_USER_DONE
from utils.style import (
    color_green,
    color_green_bold,
    color_red,
    color_red_bold,
    color_yellow_bold,
    color_blue_bold,
    color_white_bold
)
from helpers.exceptions.TokenLimitError import TokenLimitError
from const.code_execution import MAX_COMMAND_DEBUG_TRIES
from helpers.exceptions.TooDeepRecursionError import TooDeepRecursionError
from helpers.Debugger import Debugger
from utils.questionary import styled_text
from utils.utils import step_already_finished
from helpers.agents.CodeMonkey import CodeMonkey
from logger.logger import logger
from helpers.Agent import Agent
from helpers.AgentConvo import AgentConvo
from utils.utils import should_execute_step, array_of_objects_to_string, generate_app_data
from helpers.cli import run_command_until_success, execute_command_and_check_cli_response, running_processes, terminate_named_process
from const.function_calls import FILTER_OS_TECHNOLOGIES, EXECUTE_COMMANDS, GET_TEST_TYPE, IMPLEMENT_TASK
from database.database import save_progress, get_progress_steps, update_app_status
from utils.utils import get_os_info

ENVIRONMENT_SETUP_STEP = 'environment_setup'


class Developer(Agent):
    def __init__(self, project):
        super().__init__('full_stack_developer', project)
        self.run_command = None
        self.debugger = Debugger(self)

    def start_coding(self):
        if not self.project.finished:
            self.project.current_step = 'coding'
            update_app_status(self.project.args['app_id'], self.project.current_step)

            if self.project.skip_steps is None:
                self.project.skip_steps = False if ('skip_until_dev_step' in self.project.args and self.project.args['skip_until_dev_step'] == '0') else True

        # DEVELOPMENT
        print(color_green_bold("🚀 Now for the actual development...\n"))
        logger.info("Starting to create the actual code...")

        for i, dev_task in enumerate(self.project.development_plan):
            self.implement_task(i, dev_task)

        # DEVELOPMENT END
        self.project.dot_pilot_gpt.chat_log_folder(None)
        if not self.project.finished:
            self.project.current_step = 'finished'
            self.project.finished = True
            update_app_status(self.project.args['app_id'], self.project.current_step)
            message = 'The app is DONE!!! Yay...you can use it now.\n'
            logger.info(message)
            print(color_green_bold(message))
        else:
            message = 'Feature complete!\n'
            logger.info(message)
            print(color_green_bold(message))


    def implement_task(self, i, development_task=None):
        print(color_green_bold(f'Implementing task #{i + 1}: ') + color_green(f' {development_task["description"]}\n'))
        self.project.dot_pilot_gpt.chat_log_folder(i + 1)

        convo_dev_task = AgentConvo(self)
        convo_dev_task.send_message('development/task/breakdown.prompt', {
            "name": self.project.args['name'],
            "app_type": self.project.args['app_type'],
            "app_summary": self.project.project_description,
            "clarifications": self.project.clarifications,
            "user_stories": self.project.user_stories,
            "user_tasks": self.project.user_tasks,
            "technologies": self.project.architecture,
            "array_of_objects_to_string": array_of_objects_to_string,  # TODO check why is this here
            "directory_tree": self.project.get_directory_tree(True),
            "current_task_index": i,
            "development_tasks": self.project.development_plan,
            "files": self.project.get_all_coded_files(),
            "task_type": 'feature' if self.project.finished else 'app'
        })

        response = convo_dev_task.send_message('development/parse_task.prompt', {
            'running_processes': running_processes,
            'os': platform.system(),
        }, IMPLEMENT_TASK)
        task_steps = response['tasks']
        convo_dev_task.remove_last_x_messages(2)

        while True:
            result = self.execute_task(convo_dev_task,
                                     task_steps,
                                     development_task=development_task,
                                     continue_development=True,
                                     is_root_task=True)

            if result['success']:
                break

            if 'step_index' in result:
                result['running_processes'] = running_processes
                result['os'] = platform.system()
                step_index = result['step_index']
                result['completed_steps'] = task_steps[:step_index]
                result['current_step'] = task_steps[step_index]
                result['next_steps'] = task_steps[step_index + 1:]

                convo_dev_task.remove_last_x_messages(1)
                response = convo_dev_task.send_message('development/task/update_task.prompt', result, IMPLEMENT_TASK)
                task_steps = response['tasks']

            else:
                logger.warning('Testing at end of task failed')
                break

    def step_code_change(self, convo, step, i, test_after_code_changes):
        if step['type'] == 'code_change' and 'code_change_description' in step:
            # TODO this should be refactored so it always uses the same function call
            print(f'Implementing code changes for `{step["code_change_description"]}`')
            code_monkey = CodeMonkey(self.project, self)
            updated_convo = code_monkey.implement_code_changes(convo, step['code_change_description'], i)
            if test_after_code_changes:
                return self.test_code_changes(code_monkey, updated_convo)
            else:
                return { "success": True }

        elif step['type'] == 'code_change':
            # TODO fix this - the problem is in GPT response that sometimes doesn't return the correct JSON structure
            if 'code_change' not in step:
                data = step
            else:
                data = step['code_change']
            self.project.save_file(data)
            # TODO end
            return {"success": True}

    def step_command_run(self, convo, step, i, success_with_cli_response=False):
        logger.info('Running command: %s', step['command'])
        # TODO fix this - the problem is in GPT response that sometimes doesn't return the correct JSON structure
        if isinstance(step['command'], str):
            data = step
        else:
            data = step['command']
        # TODO END
        additional_message = 'Let\'s start with the step #0:\n\n' if i == 0 else f'So far, steps { ", ".join(f"#{j}" for j in range(i+1)) } are finished so let\'s do step #{i + 1} now.\n\n'

        command_id = data['command_id'] if 'command_id' in data else None
        success_message = data['success_message'] if 'success_message' in data else None

        return run_command_until_success(convo, data['command'],
                                         timeout=data['timeout'],
                                         command_id=command_id,
                                         success_message=success_message,
                                         additional_message=additional_message,
                                         success_with_cli_response=success_with_cli_response)

    def step_human_intervention(self, convo, step: dict):
        """
        :param convo:
        :param step: {'human_intervention_description': 'some description'}
        :return: {
          'success': bool
          'user_input': string_from_human
        }
        """
        logger.info('Human intervention needed%s: %s',
                    '' if self.run_command is None else f' for command `{self.run_command}`',
                    step['human_intervention_description'])

        while True:
            human_intervention_description = step['human_intervention_description']

            if self.run_command:
                if (self.project.ipc_client_instance is None or self.project.ipc_client_instance.client is None):
                    human_intervention_description += color_yellow_bold('\n\nIf you want to run the app, just type "r" and press ENTER and that will run `' + self.run_command + '`')
                else:
                    print(self.run_command, type="run_command")

            response = self.project.ask_for_human_intervention('I need human intervention:',
                human_intervention_description,
                cbs={
                    'r': lambda conv: run_command_until_success(conv,
                                                                self.run_command,
                                                                # name the process so the LLM can kill it
                                                                command_id='app',
                                                                # If the app doesn't crash in the first 1st second
                                                                # assume it's good and leave it running.
                                                                # If timeout is None the conversation can't continue
                                                                timeout=None,
                                                                force=True,
                                                                return_cli_response=True)
                },
                convo=convo)

            logger.info('human response: %s', response)
            if 'user_input' not in response:
                continue

            if response['user_input'] == 'continue':
                response['success'] = True
            else:
                response['success'] = self.debugger.debug(convo,
                                                   user_input=response['user_input'],
                                                   issue_description=step['human_intervention_description'])
                # TODO add review

            return response

    def step_test(self, convo, test_command):
        # TODO: don't re-run if it's already running
        should_rerun_command = convo.send_message('dev_ops/should_rerun_command.prompt', test_command)
        if should_rerun_command == 'NO':
            return { 'success': True }
        elif should_rerun_command == 'YES':
            logger.info('Re-running test command: %s', test_command)
            cli_response, llm_response = execute_command_and_check_cli_response(convo, test_command)
            logger.info('After running command llm_response: ' + llm_response)
            if llm_response == 'NEEDS_DEBUGGING':
                print(color_red('Got incorrect CLI response:'))
                print(cli_response)
                print(color_red('-------------------'))

            result = {'success': llm_response == 'DONE', 'cli_response': cli_response}
            if cli_response is None:
                result['user_input'] = llm_response
            else:
                result['llm_response'] = llm_response
            return result

    def task_postprocessing(self, convo, development_task, continue_development, task_result, last_branch_name):
        # TODO: why does `run_command` belong to the Developer class, rather than just being passed?
        #       ...It's set by execute_task() -> task_postprocessing(), but that is called by various sources.
        #       What is it at step_human_intervention()?
        self.run_command = convo.send_message('development/get_run_command.prompt', {})
        if self.run_command.startswith('`'):
            self.run_command = self.run_command[1:]
        if self.run_command.endswith('`'):
            self.run_command = self.run_command[:-1]

        if development_task is not None:
            convo.remove_last_x_messages(2)
            detailed_user_review_goal = convo.send_message('development/define_user_review_goal.prompt', {
                'os': platform.system()
            }, should_log_message=False)
            convo.remove_last_x_messages(2)

        try:
            if continue_development:
                continue_description = detailed_user_review_goal if detailed_user_review_goal is not None else None
                return self.continue_development(convo, last_branch_name, continue_description, development_task)
        except TooDeepRecursionError as e:
            logger.warning('Too deep recursion error. Call dev_help_needed() for human_intervention: %s', e.message)
            return self.dev_help_needed({"type": "human_intervention", "human_intervention_description": e.message})

        return task_result

    def should_retry_step_implementation(self, step, step_implementation_try):
        if step_implementation_try >= MAX_COMMAND_DEBUG_TRIES:
            self.dev_help_needed(step)

        print(color_red_bold('\n--------- LLM Reached Token Limit ----------'))
        print(color_red_bold('Can I retry implementing the entire development step?'))

        answer = ''
        while answer != 'y':
            answer = styled_text(
                self.project,
                'Type y/n'
            )

            logger.info("Retry step implementation? %s", answer)
            if answer == 'n':
                return self.dev_help_needed(step)

        return { "success": False, "retry": True }

    def dev_help_needed(self, step):

        if step['type'] == 'command':
            help_description = (color_red_bold('I tried running the following command but it doesn\'t seem to work:\n\n') +
                color_white_bold(step['command']['command']) +
                color_red_bold('\n\nCan you please make it work?'))
        elif step['type'] == 'code_change':
            help_description = step['code_change_description']
        elif step['type'] == 'human_intervention':
            help_description = step['human_intervention_description']

        # TODO remove this
        def extract_substring(s):
            start_idx = s.find('```')
            end_idx = s.find('```', start_idx + 3)

            if start_idx != -1 and end_idx != -1:
                return s[start_idx + 3:end_idx]
            else:
                return s
        # TODO end

        answer = ''
        while answer.lower() != 'continue':
            print(color_red_bold('\n----------------------------- I need your help ------------------------------'))
            print(extract_substring(str(help_description)))
            print(color_red_bold('\n-----------------------------------------------------------------------------'))
            print('continue', type='button')
            answer = styled_text(
                self.project,
                WHEN_USER_DONE
            )
            logger.info("help needed: %s", answer)

        return { "success": True, "user_input": answer }

    def execute_task(self, convo, task_steps, test_command=None, reset_convo=True,
                     test_after_code_changes=True, continue_development=False,
                     development_task=None, is_root_task=False):
        function_uuid = str(uuid.uuid4())
        convo.save_branch(function_uuid)

        for (i, step) in enumerate(task_steps):
            logger.info('---------- execute_task() step #%d: %s', i, step)

            result = None
            step_implementation_try = 0
            need_to_see_output = 'need_to_see_output' in step and step['need_to_see_output']

            while True:
                try:
                    if reset_convo:
                        convo.load_branch(function_uuid)

                    if step['type'] == 'command':
                        result = self.step_command_run(convo, step, i, success_with_cli_response=need_to_see_output)
                        # if need_to_see_output and 'cli_response' in result:
                        #     result['user_input'] = result['cli_response']

                    elif step['type'] == 'code_change':
                        result = self.step_code_change(convo, step, i, test_after_code_changes)

                    elif step['type'] == 'human_intervention':
                        result = self.step_human_intervention(convo, step)

                    # TODO background_command - if we run commands in background we should have way to kill processes
                    #  and that should be added to function_calls.py DEBUG_STEPS_BREAKDOWN and IMPLEMENT_TASK
                    # elif step['type'] == 'kill_process':
                    #     terminate_named_process(step['kill_process'])
                    #     result = {'success': True}

                    logger.info('  step result: %s', result)

                    if (not result['success']) or need_to_see_output:
                        result['step'] = step
                        result['step_index'] = i
                        return result

                    if test_command is not None and ('check_if_fixed' not in step or step['check_if_fixed']):
                        logger.info('check_if_fixed: %s', test_command)
                        result = self.step_test(convo, test_command)
                        logger.info('task result: %s', result)
                        return result

                    break
                except TokenLimitError as e:
                    if is_root_task:
                        response = self.should_retry_step_implementation(step, step_implementation_try)
                        if 'retry' in response:
                            # TODO we can rewind this convo even more
                            convo.load_branch(function_uuid)
                            continue
                        elif 'success' in response:
                            result = response
                            break
                    else:
                        raise e
                except TooDeepRecursionError as e:
                    if is_root_task:
                        result = self.dev_help_needed(step)
                        break
                    else:
                        raise e

        result = { "success": True } # if all steps are finished, the task has been successfully implemented
        convo.load_branch(function_uuid)
        return self.task_postprocessing(convo, development_task, continue_development, result, function_uuid)

    def continue_development(self, iteration_convo, last_branch_name, continue_description='', development_task=None):
        while True:
            logger.info('Continue development, last_branch_name: %s', last_branch_name)
            iteration_convo.load_branch(last_branch_name)
            user_description = ('Here is a description of what should be working: \n\n' + color_blue_bold(continue_description) + '\n') \
                                if continue_description != '' else ''
            user_description = 'Can you check if the app works please? ' + user_description

            if self.run_command:
                if self.project.ipc_client_instance is None or self.project.ipc_client_instance.client is None:
                    user_description += color_yellow_bold('\n\nIf you want to run the app, just type "r" and press ENTER and that will run `' + self.run_command + '`')
                else:
                    print(self.run_command, type="run_command")

            # continue_description = ''
            # TODO: Wait for a specific string in the output or timeout?
            response = self.project.ask_for_human_intervention(
                user_description,
                cbs={'r': lambda convo: run_command_until_success(convo, self.run_command,
                                                                  # name the process so the LLM can kill it
                                                                  command_id='app',
                                                                  # If the app doesn't crash in the first 1st second
                                                                  # assume it's good and leave it running.
                                                                  # If timeout is None the conversation can't continue
                                                                  timeout=None,
                                                                  force=True,
                                                                  return_cli_response=True, is_root_task=True)},
                convo=iteration_convo,
                is_root_task=True)

            logger.info('response: %s', response)
            user_feedback = response['user_input'] if 'user_input' in response else None
            if user_feedback == 'continue':
                return { "success": True, "user_input": user_feedback }

            if user_feedback is not None:
                iteration_convo = AgentConvo(self)
                iteration_convo.send_message('development/iteration.prompt', {
                    "name": self.project.args['name'],
                    "app_type": self.project.args['app_type'],
                    "app_summary": self.project.project_description,
                    "clarifications": self.project.clarifications,
                    "user_stories": self.project.user_stories,
                    "user_tasks": self.project.user_tasks,
                    "technologies": self.project.architecture,
                    "array_of_objects_to_string": array_of_objects_to_string,  # TODO check why is this here
                    "directory_tree": self.project.get_directory_tree(True),
                    "current_task": development_task,
                    "development_tasks": self.project.development_plan,
                    "files": self.project.get_all_coded_files(),
                    "user_input": user_feedback,
                })

                # self.debugger.debug(iteration_convo, user_input=user_feedback)

                llm_response = iteration_convo.send_message('development/parse_task.prompt', {
                    'running_processes': running_processes,
                    'os': platform.system(),
                }, IMPLEMENT_TASK)
                iteration_convo.remove_last_x_messages(2)

                task_steps = llm_response['tasks']
                return self.execute_task(iteration_convo, task_steps, is_root_task=True)


    def set_up_environment(self):
        self.project.current_step = ENVIRONMENT_SETUP_STEP
        self.convo_os_specific_tech = AgentConvo(self)

        # If this app_id already did this step, just get all data from DB and don't ask user again
        step = get_progress_steps(self.project.args['app_id'], ENVIRONMENT_SETUP_STEP)
        if step and not should_execute_step(self.project.args['step'], ENVIRONMENT_SETUP_STEP):
            step_already_finished(self.project.args, step)
            return

        user_input = ''
        while user_input.lower() != 'done':
            print('done', type='button')
            user_input = styled_text(self.project, 'Please set up your local environment so that the technologies listed can be utilized. When you\'re done, write "DONE"')
        save_progress(self.project.args['app_id'], self.project.current_step, {
            "os_specific_technologies": [], "newly_installed_technologies": [], "app_data": generate_app_data(self.project.args)
        })
        return
        # ENVIRONMENT SETUP
        print(color_green_bold("Setting up the environment...\n"))
        logger.info("Setting up the environment...")

        os_info = get_os_info()
        llm_response = self.convo_os_specific_tech.send_message('development/env_setup/specs.prompt',
            {
                "name": self.project.args['name'],
                "app_type": self.project.args['app_type'],
                "os_info": os_info,
                "technologies": self.project.architecture
            }, FILTER_OS_TECHNOLOGIES)

        os_specific_technologies = llm_response['technologies']
        for technology in os_specific_technologies:
            logger.info('Installing %s', technology)
            llm_response = self.install_technology(technology)

            # TODO: I don't think llm_response would ever be 'DONE'?
            if llm_response != 'DONE':
                llm_response = self.convo_os_specific_tech.send_message(
                    'development/env_setup/unsuccessful_installation.prompt',
                    {'technology': technology},
                    EXECUTE_COMMANDS)
                installation_commands = llm_response['commands']

                if installation_commands is not None:
                    for cmd in installation_commands:
                        run_command_until_success(self.convo_os_specific_tech, cmd['command'], timeout=cmd['timeout'])

        logger.info('The entire tech stack is installed and ready to be used.')

        save_progress(self.project.args['app_id'], self.project.current_step, {
            "os_specific_technologies": os_specific_technologies,
            "newly_installed_technologies": [],
            "app_data": generate_app_data(self.project.args)
        })

        # ENVIRONMENT SETUP END

    # TODO: This is only called from the unreachable section of set_up_environment()
    def install_technology(self, technology):
        # TODO move the functions definitions to function_calls.py
        llm_response = self.convo_os_specific_tech.send_message(
            'development/env_setup/install_next_technology.prompt',
            {'technology': technology}, {
                'definitions': [{
                    'name': 'execute_command',
                    'description': f'Executes a command that should check if {technology} is installed on the machine. ',
                    'parameters': {
                        'type': 'object',
                        'properties': {
                            'command': {
                                'type': 'string',
                                'description': f'Command that needs to be executed to check if {technology} is installed on the machine.',
                            },
                            'timeout': {
                                'type': 'number',
                                'description': 'Timeout in seconds for the approximate time this command takes to finish.',
                            }
                        },
                        'required': ['command', 'timeout'],
                    },
                }],
                'functions': {
                    'execute_command': lambda command, timeout: (command, timeout)
                }
            })

        cli_response, llm_response = execute_command_and_check_cli_response(self.convo_os_specific_tech, llm_response)

        return llm_response

    def test_code_changes(self, code_monkey, convo):
        logger.info('Testing code changes...')
        llm_response = convo.send_message('development/task/step_check.prompt', {}, GET_TEST_TYPE)
        test_type = llm_response['type']

        if test_type == 'command_test':
            command = llm_response['command']
            return run_command_until_success(convo, command['command'], timeout=command['timeout'])
        elif test_type == 'automated_test':
            # TODO get code monkey to implement the automated test
            pass
        elif test_type == 'manual_test':
            # TODO make the message better
            return_value = {'success': False}
            while not return_value['success']:
                description = llm_response['manual_test_description']
                response = self.project.ask_for_human_intervention(
                    'I need your help. Can you please test if this was successful?',
                    description,
                )

                user_feedback = response['user_input']
                if user_feedback is not None and user_feedback != 'continue':
<<<<<<< HEAD
                    self.debugger.debug(convo, user_input=user_feedback, issue_description=description)
=======
                    debug_success = self.debugger.debug(convo, user_input=user_feedback, issue_description=description)  # noqa
>>>>>>> a2b283e3
                    # return_value = {'success': debug_success, 'user_input': user_feedback}
                else:
                    return_value = {'success': True, 'user_input': user_feedback}

            return return_value

    def implement_step(self, convo, step_index, type, description):
        logger.info('Implementing %s step #%d: %s', type, step_index, description)
        # TODO remove hardcoded folder path
        directory_tree = self.project.get_directory_tree(True)
        llm_response = convo.send_message('development/task/next_step.prompt', {
            'finished_steps': [],
            'step_description': description,
            'step_type': type,
            'directory_tree': directory_tree,
            'step_index': step_index
        }, EXECUTE_COMMANDS)

        step_details = llm_response['commands']

        if type == 'COMMAND':
            for cmd in step_details:
                run_command_until_success(convo, cmd['command'], timeout=cmd['timeout'])
        # elif type == 'CODE_CHANGE':
        #     code_changes_details = get_step_code_changes()
        #     # TODO: give to code monkey for implementation
        pass<|MERGE_RESOLUTION|>--- conflicted
+++ resolved
@@ -568,11 +568,7 @@
 
                 user_feedback = response['user_input']
                 if user_feedback is not None and user_feedback != 'continue':
-<<<<<<< HEAD
-                    self.debugger.debug(convo, user_input=user_feedback, issue_description=description)
-=======
-                    debug_success = self.debugger.debug(convo, user_input=user_feedback, issue_description=description)  # noqa
->>>>>>> a2b283e3
+                    self.debugger.debug(convo, user_input=user_feedback, issue_description=description)  # noqa
                     # return_value = {'success': debug_success, 'user_input': user_feedback}
                 else:
                     return_value = {'success': True, 'user_input': user_feedback}
