--- conflicted
+++ resolved
@@ -226,7 +226,6 @@
         # TODO END
 
         data['path'], data['full_path'] = self.get_full_file_path(data['path'], data['name'])
-<<<<<<< HEAD
 
         logger.info(f'-------------update_file: {update_file}')
         print('--------------------------------------')
@@ -236,21 +235,11 @@
         # update_file(data['full_path'], data['content'])
         #
         # (File.insert(app=self.app, path=data['path'], name=data['name'], full_path=data['full_path'])
-        #     .on_conflict(
-        #         conflict_target=[File.app, File.name, File.path],
-        #         preserve=[],
-        #         update={ 'name': data['name'], 'path': data['path'], 'full_path': data['full_path'] })
-        #     .execute())
-=======
-        update_file(data['full_path'], data['content'])
-
-        (File.insert(app=self.app, path=data['path'], name=data['name'], full_path=data['full_path'])
-         .on_conflict(
-            conflict_target=[File.app, File.name, File.path],
-            preserve=[],
-            update={'name': data['name'], 'path': data['path'], 'full_path': data['full_path']})
-         .execute())
->>>>>>> 1b9ee8b5
+        #  .on_conflict(
+        #     conflict_target=[File.app, File.name, File.path],
+        #     preserve=[],
+        #     update={'name': data['name'], 'path': data['path'], 'full_path': data['full_path']})
+        #  .execute())
 
     def get_full_file_path(self, file_path: str, file_name: str) -> Tuple[str, str]:
 
