# main.py
from __future__ import print_function, unicode_literals
import builtins
import json

import sys

from dotenv import load_dotenv

from helpers.ipc import IPCClient
from const.ipc import MESSAGE_TYPE
from utils.utils import json_serial
load_dotenv()

from helpers.Project import Project

from utils.arguments import get_arguments
from utils.exit import exit_gpt_pilot
from logger.logger import logger
from database.database import database_exists, create_database, tables_exist, create_tables, get_created_apps_with_steps

def init():
    # Check if the "euclid" database exists, if not, create it
    if not database_exists():
        create_database()

    # Check if the tables exist, if not, create them
    if not tables_exist():
        create_tables()

    arguments = get_arguments()

    logger.info(f"Starting with args: {arguments}")

    return arguments


        
    
def get_custom_print(args):
    built_in_print = builtins.print

    def print_to_external_process(*args, **kwargs):
        # message = " ".join(map(str, args))
        message = args[0]

        if 'type' not in kwargs:
            kwargs['type'] = 'verbose'
        elif kwargs['type'] == MESSAGE_TYPE['local']:
            local_print(*args, **kwargs)
            return

        ipc_client_instance.send({
            'type': MESSAGE_TYPE[kwargs['type']],
            'content': message,
        })
        if kwargs['type'] == MESSAGE_TYPE['user_input_request']:
            return ipc_client_instance.listen()
        
    def local_print(*args, **kwargs):
        message = " ".join(map(str, args))
        if 'type' in kwargs:
            if kwargs['type'] == MESSAGE_TYPE['info']:
                return
            del kwargs['type']

        built_in_print(message, **kwargs)

    ipc_client_instance = None
    if '--external-log-process-port' in args:
        ipc_client_instance = IPCClient(args['--external-log-process-port'])
        return print_to_external_process, ipc_client_instance
    else:
        return local_print, ipc_client_instance

if __name__ == "__main__":
<<<<<<< HEAD
    try:
        args = init()
        project = Project(args)
        project.start()
    except KeyboardInterrupt:
        exit_gpt_pilot()
    except Exception as e:
        exit_gpt_pilot()
    finally:
        sys.exit(0)
=======
    args = init()

    builtins.print, ipc_client_instance = get_custom_print(args)

    if '--get-created-apps-with-steps' in args:
        print({ 'db_data': get_created_apps_with_steps() }, type='info')
    else:
        # TODO get checkpoint from database and fill the project with it
        project = Project(args, ipc_client_instance=ipc_client_instance)
        project.start()
>>>>>>> 0488358c
<|MERGE_RESOLUTION|>--- conflicted
+++ resolved
@@ -35,8 +35,8 @@
     return arguments
 
 
-        
-    
+
+
 def get_custom_print(args):
     built_in_print = builtins.print
 
@@ -56,7 +56,7 @@
         })
         if kwargs['type'] == MESSAGE_TYPE['user_input_request']:
             return ipc_client_instance.listen()
-        
+
     def local_print(*args, **kwargs):
         message = " ".join(map(str, args))
         if 'type' in kwargs:
@@ -74,26 +74,18 @@
         return local_print, ipc_client_instance
 
 if __name__ == "__main__":
-<<<<<<< HEAD
     try:
         args = init()
-        project = Project(args)
-        project.start()
+        builtins.print, ipc_client_instance = get_custom_print(args)
+        if '--get-created-apps-with-steps' in args:
+            print({ 'db_data': get_created_apps_with_steps() }, type='info')
+        else:
+            # TODO get checkpoint from database and fill the project with it
+            project = Project(args, ipc_client_instance=ipc_client_instance)
+            project.start()
     except KeyboardInterrupt:
         exit_gpt_pilot()
     except Exception as e:
         exit_gpt_pilot()
     finally:
-        sys.exit(0)
-=======
-    args = init()
-
-    builtins.print, ipc_client_instance = get_custom_print(args)
-
-    if '--get-created-apps-with-steps' in args:
-        print({ 'db_data': get_created_apps_with_steps() }, type='info')
-    else:
-        # TODO get checkpoint from database and fill the project with it
-        project = Project(args, ipc_client_instance=ipc_client_instance)
-        project.start()
->>>>>>> 0488358c
+        sys.exit(0)