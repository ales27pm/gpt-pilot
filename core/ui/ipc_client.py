import asyncio
import json
from enum import Enum
from os.path import basename
from typing import Optional, Union

from pydantic import BaseModel, ValidationError

from core.config import LocalIPCConfig
from core.log import get_logger
from core.ui.base import ProjectStage, UIBase, UIClosedError, UISource, UserInput

VSCODE_EXTENSION_HOST = "localhost"
VSCODE_EXTENSION_PORT = 8125
MESSAGE_SIZE_LIMIT = 512 * 1024

log = get_logger(__name__)


# TODO: unify these (and corresponding changes in the extension) before release
# Also clean up (remove) double JSON encoding in some of the messages
class MessageType(str, Enum):
    EXIT = "exit"
    STREAM = "stream"
    VERBOSE = "verbose"
    BUTTONS = "button"
    BUTTONS_ONLY = "buttons-only"
    RESPONSE = "response"
    USER_INPUT_REQUEST = "user_input_request"
    INFO = "info"
    PROGRESS = "progress"
    DEBUGGING_LOGS = "debugging_logs"
    RUN_COMMAND = "run_command"
    OPEN_FILE = "openFile"
    PROJECT_FOLDER_NAME = "project_folder_name"
    PROJECT_STATS = "projectStats"
    HINT = "hint"
    KEY_EXPIRED = "keyExpired"
    INPUT_PREFILL = "inputPrefill"
    LOADING_FINISHED = "loadingFinished"
    PROJECT_DESCRIPTION = "projectDescription"
    FEATURES_LIST = "featuresList"
    IMPORT_PROJECT = "importProject"
    APP_FINISHED = "appFinished"
    FEATURE_FINISHED = "featureFinished"
    GENERATE_DIFF = "generateDiff"
    CLOSE_DIFF = "closeDiff"
<<<<<<< HEAD
    IMPORTANT_STREAM = "importantStream"
=======
    MODIFIED_FILES = "modifiedFiles"
>>>>>>> db973006


class Message(BaseModel):
    """
    Message structure for IPC communication with the VSCode extension.

    Attributes:
    * `type`: Message type (always "response" for VSC server responses)
    * `category`: Message category (eg. "agent:product-owner"), optional
    * `content`: Message content (eg. "Hello, how are you?"), optional
    """

    type: MessageType
    category: Optional[str] = None
    content: Union[str, dict, None] = None

    def to_bytes(self) -> bytes:
        """
        Convert Message instance to wire format.
        """
        return self.model_dump_json().encode("utf-8")

    @classmethod
    def from_bytes(self, data: bytes) -> "Message":
        """
        Parses raw byte payload into a message.

        This is done in two phases. First, the bytes are UTF-8
        decoded and converted to a dict. Then, the dictionary
        structure is parsed into a Message object.

        This lets us raise different errors based on whether the
        data is not valid JSON or the JSON structure is not valid
        for a Message object.

        :param data: Raw byte payload.
        :return: Message object.
        """
        try:
            json_data = json.loads(data.decode("utf-8"))
        except (json.JSONDecodeError, UnicodeDecodeError) as err:
            raise ValueError(f"Error decoding JSON: {err}") from err
        return Message.model_validate_json(json.dumps(json_data))


class IPCClientUI(UIBase):
    """
    UI adapter for Pythagora VSCode extension IPC.
    """

    def __init__(self, config: LocalIPCConfig):
        """
        Initialize the IPC client with the given configuration.
        """
        self.config = config
        self.reader = None
        self.writer = None

    async def start(self):
        log.debug(f"Connecting to IPC server at {self.config.host}:{self.config.port}")
        try:
            self.reader, self.writer = await asyncio.open_connection(
                self.config.host,
                self.config.port,
                limit=MESSAGE_SIZE_LIMIT,
            )
            return True
        except (ConnectionError, OSError, ConnectionRefusedError) as err:
            log.error(f"Can't connect to the Pythagora VSCode extension: {err}")
            return False

    async def _send(self, type: MessageType, **kwargs):
        msg = Message(type=type, **kwargs)
        data = msg.to_bytes()
        if self.writer.is_closing():
            log.error("IPC connection closed, can't send the message")
            raise UIClosedError()
        try:
            self.writer.write(len(data).to_bytes(4, byteorder="big"))
            self.writer.write(data)
            await self.writer.drain()
        except (ConnectionResetError, BrokenPipeError) as err:
            log.error(f"Connection lost while sending the message: {err}")
            raise UIClosedError()

    async def _receive(self) -> Message:
        data = b""
        while True:
            try:
                response = await self.reader.read(MESSAGE_SIZE_LIMIT)
            except (
                asyncio.exceptions.IncompleteReadError,
                ConnectionResetError,
                asyncio.exceptions.CancelledError,
                BrokenPipeError,
            ):
                raise UIClosedError()

            if response == b"":
                # We're at EOF, the server closed the connection
                raise UIClosedError()

            data += response
            try:
                return Message.from_bytes(data)
            except ValidationError as err:
                # Incorrect payload is most likely a bug in the server, ignore the message
                log.error(f"Error parsing incoming message: {err}", exc_info=True)
                data = b""
                continue
            except ValueError:
                # Most likely, this is as an incomplete message from the server, wait a bit more
                continue

    async def stop(self):
        if not self.writer:
            return

        log.debug(f"Closing the IPC connection to {self.config.host}:{self.config.port}")

        try:
            await self._send(MessageType.EXIT)
            self.writer.close()
            await self.writer.wait_closed()
        except Exception as err:
            log.error(f"Error while closing the connection: {err}", exc_info=True)

        self.writer = None
        self.reader = None

    async def send_stream_chunk(self, chunk: Optional[str], *, source: Optional[UISource] = None):
        if not self.writer:
            return

        if chunk is None:
            chunk = "\n"  # end of stream

        await self._send(
            MessageType.STREAM,
            content=chunk,
            category=source.type_name if source else None,
        )

    async def send_message(self, message: str, *, source: Optional[UISource] = None):
        if not self.writer:
            return

        log.debug(f"Sending message: [{message.strip()}] from {source.type_name if source else '(none)'}")
        await self._send(
            MessageType.VERBOSE,
            content=message,
            category=source.type_name if source else None,
        )

    async def send_key_expired(self, message: Optional[str] = None):
        await self._send(MessageType.KEY_EXPIRED)

    async def send_app_finished(
        self,
        app_id: Optional[str] = None,
        app_name: Optional[str] = None,
        folder_name: Optional[str] = None,
    ):
        await self._send(
            MessageType.APP_FINISHED,
            content={
                "app_id": app_id,
                "app_name": app_name,
                "folder_name": folder_name,
            },
        )

    async def send_feature_finished(
        self,
        app_id: Optional[str] = None,
        app_name: Optional[str] = None,
        folder_name: Optional[str] = None,
    ):
        await self._send(
            MessageType.FEATURE_FINISHED,
            content={
                "app_id": app_id,
                "app_name": app_name,
                "folder_name": folder_name,
            },
        )

    async def ask_question(
        self,
        question: str,
        *,
        buttons: Optional[dict[str, str]] = None,
        default: Optional[str] = None,
        buttons_only: bool = False,
        allow_empty: bool = False,
        hint: Optional[str] = None,
        initial_text: Optional[str] = None,
        source: Optional[UISource] = None,
    ) -> UserInput:
        if not self.writer:
            raise UIClosedError()

        category = source.type_name if source else None

        if hint:
            await self._send(MessageType.HINT, content=hint, category=category)
        else:
            await self._send(MessageType.VERBOSE, content=question, category=category)

        await self._send(MessageType.USER_INPUT_REQUEST, content=question, category=category)
        if buttons:
            buttons_str = "/".join(buttons.values())
            if buttons_only:
                await self._send(MessageType.BUTTONS_ONLY, content=buttons_str, category=category)
            else:
                await self._send(MessageType.BUTTONS, content=buttons_str, category=category)
        if initial_text:
            # FIXME: add this to base and console and document it after merging with hint PR
            await self._send(MessageType.INPUT_PREFILL, content=initial_text, category=category)

        response = await self._receive()
        answer = response.content.strip()
        if not answer and default:
            answer = default

        if buttons:
            # Answer matches one of the buttons (or maybe the default if it's a button name)
            if answer in buttons:
                return UserInput(button=answer, text=None)
            # VSCode extension only deals with values so we need to check them as well
            value2key = {v: k for k, v in buttons.items()}
            if answer in value2key:
                return UserInput(button=value2key[answer], text=None)

        if answer or allow_empty:
            return UserInput(button=None, text=answer)

        # Empty answer which we don't allow, treat as user cancelled the input
        return UserInput(cancelled=True)

    async def send_project_stage(self, stage: ProjectStage):
        await self._send(MessageType.INFO, content=json.dumps({"project_stage": stage.value}))

    async def send_task_progress(
        self,
        index: int,
        n_tasks: int,
        description: str,
        source: str,
        status: str,
        source_index: int = 1,
        tasks: list[dict] = None,
    ):
        await self._send(
            MessageType.PROGRESS,
            content={
                "task": {
                    "index": index,
                    "num_of_tasks": n_tasks,
                    "description": description,
                    "source": source,
                    "status": status,
                    "source_index": source_index,
                },
                "all_tasks": tasks,
            },
        )

    async def send_modified_files(
        self,
        modified_files: dict[str, str, str],
    ):
        await self._send(
            MessageType.MODIFIED_FILES,
            content={"files": modified_files},
        )

    async def send_step_progress(
        self,
        index: int,
        n_steps: int,
        step: dict,
        task_source: str,
    ):
        await self._send(
            MessageType.PROGRESS,
            content={
                "step": {
                    "index": index,
                    "num_of_steps": n_steps,
                    "step": step,
                    "source": task_source,
                }
            },
        )

    async def send_data_about_logs(
        self,
        data_about_logs: dict,
    ):
        await self._send(
            MessageType.DEBUGGING_LOGS,
            content=data_about_logs,
        )

    async def send_run_command(self, run_command: str):
        await self._send(
            MessageType.RUN_COMMAND,
            content=run_command,
        )

    async def open_editor(self, file: str, line: Optional[int] = None):
        await self._send(
            MessageType.OPEN_FILE,
            content={
                "path": file,  # we assume it's a full path, read the rant in HumanInput.input_required()
                "line": line,
            },
        )

    async def send_project_root(self, path: str):
        await self._send(
            MessageType.PROJECT_FOLDER_NAME,
            content=basename(path),
        )

    async def start_important_stream(self):
        await self._send(
            MessageType.IMPORTANT_STREAM,
            content={},
        )

    async def send_project_stats(self, stats: dict):
        await self._send(
            MessageType.PROJECT_STATS,
            content=stats,
        )

    async def generate_diff(self, file_old: str, file_new: str):
        await self._send(
            MessageType.GENERATE_DIFF,
            content={
                "file_old": file_old,
                "file_new": file_new,
            },
        )

    async def close_diff(self):
        log.debug("Sending signal to close the generated diff file")
        await self._send(MessageType.CLOSE_DIFF)

    async def loading_finished(self):
        log.debug("Sending project loading finished signal to the extension")
        await self._send(MessageType.LOADING_FINISHED)

    async def send_project_description(self, description: str):
        await self._send(MessageType.PROJECT_DESCRIPTION, content={"project_description": description})

    async def send_features_list(self, features: list[str]):
        await self._send(MessageType.FEATURES_LIST, content={"featuresList": features})

    async def import_project(self, project_dir: str):
        await self._send(MessageType.IMPORT_PROJECT, content={"project_dir": project_dir})


__all__ = ["IPCClientUI"]<|MERGE_RESOLUTION|>--- conflicted
+++ resolved
@@ -45,11 +45,8 @@
     FEATURE_FINISHED = "featureFinished"
     GENERATE_DIFF = "generateDiff"
     CLOSE_DIFF = "closeDiff"
-<<<<<<< HEAD
+    MODIFIED_FILES = "modifiedFiles"
     IMPORTANT_STREAM = "importantStream"
-=======
-    MODIFIED_FILES = "modifiedFiles"
->>>>>>> db973006
 
 
 class Message(BaseModel):
